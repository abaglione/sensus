--- conflicted
+++ resolved
@@ -197,11 +197,7 @@
                 }
             }
         }
-<<<<<<< HEAD
-        
-=======
-
->>>>>>> fae7e94c
+
         // This method should be used to release shared resources and it should store the application state.
         // If your application supports background exection this method is called instead of WillTerminate
         // when the user quits.
@@ -224,20 +220,12 @@
                 uiApplication.EndBackgroundTask(saveTaskId);
             });
         }
-<<<<<<< HEAD
-        
-=======
-
->>>>>>> fae7e94c
+
         // This method is called as part of the transiton from background to active state.
         public override void WillEnterForeground(UIApplication uiApplication)
         {
         }
-<<<<<<< HEAD
-        
-=======
-
->>>>>>> fae7e94c
+
         // This method is called when the application is about to terminate. Save data, if needed.
         public override void WillTerminate(UIApplication uiApplication)
         {
