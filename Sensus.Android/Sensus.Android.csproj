﻿<?xml version="1.0" encoding="utf-8"?>
<Project ToolsVersion="4.0" DefaultTargets="Build" xmlns="http://schemas.microsoft.com/developer/msbuild/2003">
  <PropertyGroup>
    <Configuration Condition=" '$(Configuration)' == '' ">Debug</Configuration>
    <Platform Condition=" '$(Platform)' == '' ">AnyCPU</Platform>
    <ProjectGuid>{D33B6CDB-795C-4826-B131-47C526ACE07F}</ProjectGuid>
    <ProjectTypeGuids>{EFBA0AD7-5A72-4C68-AF49-83D382785DCF};{FAE04EC0-301F-11D3-BF4B-00C04F79EFBC}</ProjectTypeGuids>
    <OutputType>Library</OutputType>
    <AppDesignerFolder>Properties</AppDesignerFolder>
    <RootNamespace>Sensus.Android</RootNamespace>
    <AssemblyName>Sensus.Android</AssemblyName>
    <FileAlignment>512</FileAlignment>
    <AndroidApplication>true</AndroidApplication>
    <AndroidResgenFile>Resources\Resource.Designer.cs</AndroidResgenFile>
    <GenerateSerializationAssemblies>Off</GenerateSerializationAssemblies>
    <AndroidManifest>Properties\AndroidManifest.xml</AndroidManifest>
    <TargetFrameworkVersion>v5.0</TargetFrameworkVersion>
    <AndroidSupportedAbis>armeabi,armeabi-v7a,x86</AndroidSupportedAbis>
    <MandroidI18n />
    <JavaMaximumHeapSize>
    </JavaMaximumHeapSize>
    <NuGetPackageImportStamp>7d62c8f2</NuGetPackageImportStamp>
    <SolutionDir Condition="$(SolutionDir) == '' Or $(SolutionDir) == '*Undefined*'">..\</SolutionDir>
    <RestorePackages>true</RestorePackages>
    <DevInstrumentationEnabled>True</DevInstrumentationEnabled>
    <AndroidUseLatestPlatformSdk>True</AndroidUseLatestPlatformSdk>
    <ReleaseVersion>2.0.0</ReleaseVersion>
  </PropertyGroup>
  <PropertyGroup Condition=" '$(Configuration)|$(Platform)' == 'Debug|AnyCPU' ">
    <DebugSymbols>true</DebugSymbols>
    <DebugType>full</DebugType>
    <Optimize>false</Optimize>
    <OutputPath>bin\Debug\</OutputPath>
    <DefineConstants>DEBUG;TRACE</DefineConstants>
    <ErrorReport>prompt</ErrorReport>
    <WarningLevel>4</WarningLevel>
    <AndroidLinkMode>None</AndroidLinkMode>
    <AndroidSupportedAbis>armeabi;armeabi-v7a;x86</AndroidSupportedAbis>
    <TreatWarningsAsErrors>true</TreatWarningsAsErrors>
  </PropertyGroup>
  <PropertyGroup Condition=" '$(Configuration)|$(Platform)' == 'Release|AnyCPU' ">
    <Optimize>true</Optimize>
    <OutputPath>bin\Release\</OutputPath>
    <DefineConstants>TRACE;RELEASE</DefineConstants>
    <ErrorReport>prompt</ErrorReport>
    <WarningLevel>4</WarningLevel>
    <AndroidUseSharedRuntime>False</AndroidUseSharedRuntime>
    <AndroidSupportedAbis>armeabi;armeabi-v7a;x86</AndroidSupportedAbis>
<<<<<<< HEAD
    <TreatWarningsAsErrors>true</TreatWarningsAsErrors>
    <DebugSymbols>true</DebugSymbols>
=======
    <DebugSymbols>true</DebugSymbols>
    <TreatWarningsAsErrors>true</TreatWarningsAsErrors>
>>>>>>> 7bff3cfd
  </PropertyGroup>
  <PropertyGroup Condition="'$(Configuration)|$(Platform)' == 'Debug|x86'">
    <DebugSymbols>true</DebugSymbols>
    <OutputPath>bin\x86\Debug\</OutputPath>
    <DefineConstants>DEBUG;TRACE</DefineConstants>
    <DebugType>full</DebugType>
    <PlatformTarget>x86</PlatformTarget>
    <ErrorReport>prompt</ErrorReport>
    <CodeAnalysisRuleSet>MinimumRecommendedRules.ruleset</CodeAnalysisRuleSet>
    <AndroidLinkMode>None</AndroidLinkMode>
    <WarningLevel>4</WarningLevel>
    <Optimize>false</Optimize>
    <AndroidSupportedAbis>armeabi;armeabi-v7a;x86</AndroidSupportedAbis>
  </PropertyGroup>
  <PropertyGroup Condition="'$(Configuration)|$(Platform)' == 'Release|x86'">
    <OutputPath>bin\x86\Release\</OutputPath>
    <DefineConstants>TRACE</DefineConstants>
    <Optimize>true</Optimize>
    <DebugType>pdbonly</DebugType>
    <PlatformTarget>x86</PlatformTarget>
    <ErrorReport>prompt</ErrorReport>
    <CodeAnalysisRuleSet>MinimumRecommendedRules.ruleset</CodeAnalysisRuleSet>
    <AndroidUseSharedRuntime>false</AndroidUseSharedRuntime>
    <WarningLevel>4</WarningLevel>
    <AndroidStoreUncompressedFileExtensions>
    </AndroidStoreUncompressedFileExtensions>
    <JavaOptions>
    </JavaOptions>
  </PropertyGroup>
  <ItemGroup>
    <Reference Include="Mono.Android" />
    <Reference Include="mscorlib" />
    <Reference Include="System" />
    <Reference Include="System.Core" />
    <Reference Include="System.Xml.Linq" />
    <Reference Include="System.Xml" />
    <Reference Include="System.Net.Http" />
    <Reference Include="Xam.Plugin.MapExtend.Abstractions">
      <HintPath>..\packages\Xam.Plugin.MapExtend.1.2.0.0\lib\MonoAndroid10\Xam.Plugin.MapExtend.Abstractions.dll</HintPath>
    </Reference>
    <Reference Include="Xam.Plugin.MapExtend.Android">
      <HintPath>..\packages\Xam.Plugin.MapExtend.1.2.0.0\lib\MonoAndroid10\Xam.Plugin.MapExtend.Android.dll</HintPath>
    </Reference>
    <Reference Include="Newtonsoft.Json">
      <HintPath>..\Components\azure-mobile-services-1.3.1\lib\android\Newtonsoft.Json.dll</HintPath>
    </Reference>
    <Reference Include="Microsoft.WindowsAzure.Mobile.Ext">
      <HintPath>..\Components\azure-mobile-services-1.3.1\lib\android\Microsoft.WindowsAzure.Mobile.Ext.dll</HintPath>
    </Reference>
    <Reference Include="Microsoft.WindowsAzure.Mobile">
      <HintPath>..\Components\azure-mobile-services-1.3.1\lib\android\Microsoft.WindowsAzure.Mobile.dll</HintPath>
    </Reference>
    <Reference Include="System.Net.Http.Extensions">
      <HintPath>..\Components\azure-mobile-services-1.3.1\lib\android\System.Net.Http.Extensions.dll</HintPath>
    </Reference>
    <Reference Include="System.Net.Http.Primitives">
      <HintPath>..\Components\azure-mobile-services-1.3.1\lib\android\System.Net.Http.Primitives.dll</HintPath>
    </Reference>
    <Reference Include="Xamarin.GooglePlayServices.Base">
      <HintPath>..\packages\Xamarin.GooglePlayServices.Base.25.0.0.0\lib\MonoAndroid41\Xamarin.GooglePlayServices.Base.dll</HintPath>
    </Reference>
    <Reference Include="Xamarin.GooglePlayServices.Ads">
      <HintPath>..\packages\Xamarin.GooglePlayServices.Ads.25.0.0.0\lib\MonoAndroid41\Xamarin.GooglePlayServices.Ads.dll</HintPath>
    </Reference>
    <Reference Include="Xamarin.GooglePlayServices.Analytics">
      <HintPath>..\packages\Xamarin.GooglePlayServices.Analytics.25.0.0.0\lib\MonoAndroid41\Xamarin.GooglePlayServices.Analytics.dll</HintPath>
    </Reference>
    <Reference Include="Xamarin.GooglePlayServices.AppIndexing">
      <HintPath>..\packages\Xamarin.GooglePlayServices.AppIndexing.25.0.0.0\lib\MonoAndroid41\Xamarin.GooglePlayServices.AppIndexing.dll</HintPath>
    </Reference>
    <Reference Include="Xamarin.GooglePlayServices.AppInvite">
      <HintPath>..\packages\Xamarin.GooglePlayServices.AppInvite.25.0.0.0\lib\MonoAndroid41\Xamarin.GooglePlayServices.AppInvite.dll</HintPath>
    </Reference>
    <Reference Include="Xamarin.GooglePlayServices.AppState">
      <HintPath>..\packages\Xamarin.GooglePlayServices.AppState.25.0.0.0\lib\MonoAndroid41\Xamarin.GooglePlayServices.AppState.dll</HintPath>
    </Reference>
    <Reference Include="Xamarin.GooglePlayServices.Cast">
      <HintPath>..\packages\Xamarin.GooglePlayServices.Cast.25.0.0.0\lib\MonoAndroid42\Xamarin.GooglePlayServices.Cast.dll</HintPath>
    </Reference>
    <Reference Include="Xamarin.GooglePlayServices.Drive">
      <HintPath>..\packages\Xamarin.GooglePlayServices.Drive.25.0.0.0\lib\MonoAndroid41\Xamarin.GooglePlayServices.Drive.dll</HintPath>
    </Reference>
    <Reference Include="Xamarin.GooglePlayServices.Maps">
      <HintPath>..\packages\Xamarin.GooglePlayServices.Maps.25.0.0.0\lib\MonoAndroid41\Xamarin.GooglePlayServices.Maps.dll</HintPath>
    </Reference>
    <Reference Include="Xamarin.GooglePlayServices.Location">
      <HintPath>..\packages\Xamarin.GooglePlayServices.Location.25.0.0.0\lib\MonoAndroid41\Xamarin.GooglePlayServices.Location.dll</HintPath>
    </Reference>
    <Reference Include="Xamarin.GooglePlayServices.Fitness">
      <HintPath>..\packages\Xamarin.GooglePlayServices.Fitness.25.0.0.0\lib\MonoAndroid41\Xamarin.GooglePlayServices.Fitness.dll</HintPath>
    </Reference>
    <Reference Include="Xamarin.GooglePlayServices.Games">
      <HintPath>..\packages\Xamarin.GooglePlayServices.Games.25.0.0.0\lib\MonoAndroid41\Xamarin.GooglePlayServices.Games.dll</HintPath>
    </Reference>
    <Reference Include="Xamarin.GooglePlayServices.Gcm">
      <HintPath>..\packages\Xamarin.GooglePlayServices.Gcm.25.0.0.0\lib\MonoAndroid41\Xamarin.GooglePlayServices.Gcm.dll</HintPath>
    </Reference>
    <Reference Include="Xamarin.GooglePlayServices.Identity">
      <HintPath>..\packages\Xamarin.GooglePlayServices.Identity.25.0.0.0\lib\MonoAndroid41\Xamarin.GooglePlayServices.Identity.dll</HintPath>
    </Reference>
    <Reference Include="Xamarin.GooglePlayServices.Nearby">
      <HintPath>..\packages\Xamarin.GooglePlayServices.Nearby.25.0.0.0\lib\MonoAndroid41\Xamarin.GooglePlayServices.Nearby.dll</HintPath>
    </Reference>
    <Reference Include="Xamarin.GooglePlayServices.Panorama">
      <HintPath>..\packages\Xamarin.GooglePlayServices.Panorama.25.0.0.0\lib\MonoAndroid41\Xamarin.GooglePlayServices.Panorama.dll</HintPath>
    </Reference>
    <Reference Include="Xamarin.GooglePlayServices.Plus">
      <HintPath>..\packages\Xamarin.GooglePlayServices.Plus.25.0.0.0\lib\MonoAndroid41\Xamarin.GooglePlayServices.Plus.dll</HintPath>
    </Reference>
    <Reference Include="Xamarin.GooglePlayServices.SafetyNet">
      <HintPath>..\packages\Xamarin.GooglePlayServices.SafetyNet.25.0.0.0\lib\MonoAndroid41\Xamarin.GooglePlayServices.SafetyNet.dll</HintPath>
    </Reference>
    <Reference Include="Xamarin.GooglePlayServices.Wallet">
      <HintPath>..\packages\Xamarin.GooglePlayServices.Wallet.25.0.0.0\lib\MonoAndroid41\Xamarin.GooglePlayServices.Wallet.dll</HintPath>
    </Reference>
    <Reference Include="Xamarin.GooglePlayServices.Wearable">
      <HintPath>..\packages\Xamarin.GooglePlayServices.Wearable.25.0.0.0\lib\MonoAndroid41\Xamarin.GooglePlayServices.Wearable.dll</HintPath>
    </Reference>
    <Reference Include="GooglePlayServicesLib">
      <HintPath>..\packages\Xamarin.GooglePlayServices.25.0.0.0\lib\MonoAndroid41\GooglePlayServicesLib.dll</HintPath>
    </Reference>
    <Reference Include="Xamarin.Android.Support.v4">
      <HintPath>..\packages\Xamarin.Android.Support.v4.22.2.1.0\lib\MonoAndroid403\Xamarin.Android.Support.v4.dll</HintPath>
    </Reference>
    <Reference Include="Xamarin.Android.Support.v7.AppCompat">
      <HintPath>..\packages\Xamarin.Android.Support.v7.AppCompat.22.2.1.0\lib\MonoAndroid403\Xamarin.Android.Support.v7.AppCompat.dll</HintPath>
    </Reference>
    <Reference Include="Xamarin.Android.Support.v7.MediaRouter">
      <HintPath>..\packages\Xamarin.Android.Support.v7.MediaRouter.22.2.1.0\lib\MonoAndroid403\Xamarin.Android.Support.v7.MediaRouter.dll</HintPath>
    </Reference>
    <Reference Include="Xamarin.Forms.Platform.Android">
      <HintPath>..\packages\Xamarin.Forms.1.4.4.6392\lib\MonoAndroid10\Xamarin.Forms.Platform.Android.dll</HintPath>
    </Reference>
    <Reference Include="FormsViewGroup">
      <HintPath>..\packages\Xamarin.Forms.1.4.4.6392\lib\MonoAndroid10\FormsViewGroup.dll</HintPath>
    </Reference>
    <Reference Include="Xamarin.Forms.Core">
      <HintPath>..\packages\Xamarin.Forms.1.4.4.6392\lib\MonoAndroid10\Xamarin.Forms.Core.dll</HintPath>
    </Reference>
    <Reference Include="Xamarin.Forms.Xaml">
      <HintPath>..\packages\Xamarin.Forms.1.4.4.6392\lib\MonoAndroid10\Xamarin.Forms.Xaml.dll</HintPath>
    </Reference>
    <Reference Include="Xamarin.Forms.Platform">
      <HintPath>..\packages\Xamarin.Forms.1.4.4.6392\lib\MonoAndroid10\Xamarin.Forms.Platform.dll</HintPath>
    </Reference>
    <Reference Include="Xamarin.Forms.Maps.Android">
      <HintPath>..\packages\Xamarin.Forms.Maps.1.4.4.6392\lib\MonoAndroid10\Xamarin.Forms.Maps.Android.dll</HintPath>
    </Reference>
    <Reference Include="Xamarin.Forms.Maps">
      <HintPath>..\packages\Xamarin.Forms.Maps.1.4.4.6392\lib\MonoAndroid10\Xamarin.Forms.Maps.dll</HintPath>
    </Reference>
    <Reference Include="PCLStorage">
      <HintPath>..\packages\PCLStorage.1.0.2\lib\monoandroid\PCLStorage.dll</HintPath>
    </Reference>
    <Reference Include="PCLStorage.Abstractions">
      <HintPath>..\packages\PCLStorage.1.0.2\lib\monoandroid\PCLStorage.Abstractions.dll</HintPath>
    </Reference>
    <Reference Include="Validation">
      <HintPath>..\packages\Validation.2.0.6.15003\lib\portable-net40+sl50+win+wpa81+wp80+Xamarin.iOS10+MonoAndroid10+MonoTouch10\Validation.dll</HintPath>
    </Reference>
    <Reference Include="PCLCrypto">
      <HintPath>..\packages\PCLCrypto.1.0.2.15130\lib\monoandroid\PCLCrypto.dll</HintPath>
    </Reference>
    <Reference Include="Xamarin.Insights">
      <HintPath>..\packages\Xamarin.Insights.1.10.6\lib\MonoAndroid10\Xamarin.Insights.dll</HintPath>
    </Reference>
    <Reference Include="Xamarin.Facebook">
      <HintPath>..\packages\Xamarin.Facebook.Android.4.5.1.0\lib\MonoAndroid403\Xamarin.Facebook.dll</HintPath>
    </Reference>
    <Reference Include="AWSSDK.S3">
      <HintPath>..\packages\AWSSDK.S3.3.1.2.1\lib\portable-net45+netcore45+wpa81+wp8+MonoAndroid10+xamarinios10+MonoTouch10\AWSSDK.S3.dll</HintPath>
    </Reference>
    <Reference Include="AWSSDK.SecurityToken">
      <HintPath>..\packages\AWSSDK.SecurityToken.3.1.0.1\lib\portable-net45+netcore45+wpa81+wp8+MonoAndroid10+xamarinios10+MonoTouch10\AWSSDK.SecurityToken.dll</HintPath>
    </Reference>
    <Reference Include="AWSSDK.CognitoIdentity">
      <HintPath>..\packages\AWSSDK.CognitoIdentity.3.1.0.1\lib\portable-net45+netcore45+wpa81+wp8+MonoAndroid10+xamarinios10+MonoTouch10\AWSSDK.CognitoIdentity.dll</HintPath>
    </Reference>
    <Reference Include="AWSSDK.Core">
      <HintPath>..\packages\AWSSDK.Core.3.1.1.1\lib\monoandroid\AWSSDK.Core.dll</HintPath>
    </Reference>
    <Reference Include="Xamarin.Mobile">
      <HintPath>..\Components\xamarin.mobile-0.7.5\lib\android\Xamarin.Mobile.dll</HintPath>
    </Reference>
  </ItemGroup>
  <ItemGroup>
    <Compile Include="AndroidActivityResultRequestCode.cs" />
    <Compile Include="AndroidSensusServiceHelper.cs" />
    <Compile Include="AndroidSensusServiceBootStarter.cs" />
    <Compile Include="AndroidTextToSpeech.cs" />
    <Compile Include="AndroidExportRendererFix.cs" />
    <Compile Include="AndroidMainActivity.cs" />
    <Compile Include="Probes\Context\AndroidBluetoothBroadcastReceiver.cs" />
    <Compile Include="Probes\Communication\AndroidTelephonyOutgoingBroadcastReceiver.cs" />
    <Compile Include="Probes\Communication\AndroidTelephonyIdleIncomingListener.cs" />
    <Compile Include="Probes\Communication\AndroidSmsIncomingBroadcastReceiver.cs" />
    <Compile Include="Probes\Communication\AndroidSmsOutgoingObserver.cs" />
    <Compile Include="Probes\Communication\AndroidSmsProbe.cs" />
    <Compile Include="Probes\Communication\AndroidTelephonyProbe.cs" />
    <Compile Include="Probes\Context\AndroidBluetoothDeviceProximityProbe.cs" />
    <Compile Include="Probes\Context\AndroidLightProbe.cs" />
    <Compile Include="Probes\Context\AndroidSoundProbe.cs" />
    <Compile Include="Probes\Device\AndroidBatteryProbe.cs" />
    <Compile Include="Probes\Device\AndroidScreenProbe.cs" />
    <Compile Include="Probes\Location\AndroidAltitudeProbe.cs" />
    <Compile Include="Probes\Movement\AndroidAccelerometerProbe.cs" />
    <Compile Include="Probes\Network\AndroidCellTowerChangeListener.cs" />
    <Compile Include="Probes\Network\AndroidCellTowerProbe.cs" />
    <Compile Include="Probes\Location\AndroidCompassProbe.cs" />
    <Compile Include="Probes\AndroidSensorListener.cs" />
    <Compile Include="Probes\Network\AndroidWlanBroadcastReceiver.cs" />
    <Compile Include="Probes\Network\AndroidWlanProbe.cs" />
    <Compile Include="Resources\Resource.Designer.cs" />
    <Compile Include="Properties\AssemblyInfo.cs" />
    <Compile Include="AndroidSensusService.cs" />
    <Compile Include="AndroidSensusServiceBinder.cs" />
    <Compile Include="AndroidSensusServiceConnection.cs" />
    <Compile Include="AndroidServiceConnectedEventArgs.cs" />
    <Compile Include="Probes\Apps\AndroidFacebookProbe.cs" />
    <Compile Include="Probes\Context\AndroidAmbientTemperatureProbe.cs" />
  </ItemGroup>
  <ItemGroup>
    <None Include="app.config" />
    <None Include="AndroidClassDiagram.cd" />
    <None Include="packages.config" />
    <None Include="Resources\AboutResources.txt" />
    <None Include="Assets\AboutAssets.txt" />
    <None Include="Sensus.licenseheader" />
    <None Include="Properties\AndroidManifest.xml">
      <SubType>Designer</SubType>
    </None>
  </ItemGroup>
  <ItemGroup>
    <AndroidResource Include="Resources\xml\filepaths.xml">
      <SubType>Designer</SubType>
    </AndroidResource>
    <AndroidResource Include="Resources\drawable-hdpi\ic_launcher.png" />
    <AndroidResource Include="Resources\drawable-mdpi\ic_launcher.png" />
    <AndroidResource Include="Resources\drawable-xhdpi\ic_launcher.png" />
    <AndroidResource Include="Resources\drawable-xxhdpi\ic_launcher.png" />
    <AndroidResource Include="Resources\drawable-xxxhdpi\ic_launcher.png" />
    <None Include="Resources\app-store\Sensus-feature-graphic.png" />
    <None Include="Resources\app-store\launcher_ic_hi_res_512.png" />
    <None Include="Resources\app-store\screenshot_main_page.png" />
    <None Include="Resources\app-store\screenshot_probes_page.png" />
    <AndroidResource Include="Resources\values\strings.xml" />
  </ItemGroup>
  <Import Project="..\SensusService\SensusService.projitems" Label="Shared" Condition="Exists('..\SensusService\SensusService.projitems')" />
  <Import Project="..\SensusUI\SensusUI.projitems" Label="Shared" Condition="Exists('..\SensusUI\SensusUI.projitems')" />
  <Import Project="$(MSBuildExtensionsPath)\Xamarin\Android\Xamarin.Android.CSharp.targets" />
  <Target Name="EnsureNuGetPackageBuildImports" BeforeTargets="PrepareForBuild">
    <PropertyGroup>
      <ErrorText>This project references NuGet package(s) that are missing on this computer. Enable NuGet Package Restore to download them.  For more information, see http://go.microsoft.com/fwlink/?LinkID=322105. The missing file is {0}.</ErrorText>
    </PropertyGroup>
    <Error Condition="!Exists('$(SolutionDir)\.nuget\NuGet.targets')" Text="$([System.String]::Format('$(ErrorText)', '$(SolutionDir)\.nuget\NuGet.targets'))" />
  </Target>
  <Import Project="$(SolutionDir)\.nuget\NuGet.targets" Condition="Exists('$(SolutionDir)\.nuget\NuGet.targets')" />
  <Import Project="..\packages\Microsoft.Bcl.Build.1.0.14\tools\Microsoft.Bcl.Build.targets" Condition="Exists('..\packages\Microsoft.Bcl.Build.1.0.14\tools\Microsoft.Bcl.Build.targets')" />
  <Target Name="EnsureBclBuildImported" BeforeTargets="BeforeBuild" Condition="'$(BclBuildImported)' == ''">
    <Error Condition="!Exists('..\packages\Microsoft.Bcl.Build.1.0.14\tools\Microsoft.Bcl.Build.targets')" Text="This project references NuGet package(s) that are missing on this computer. Enable NuGet Package Restore to download them.  For more information, see http://go.microsoft.com/fwlink/?LinkID=317567." HelpKeyword="BCLBUILD2001" />
    <Error Condition="Exists('..\packages\Microsoft.Bcl.Build.1.0.14\tools\Microsoft.Bcl.Build.targets')" Text="The build restored NuGet packages. Build the project again to include these packages in the build. For more information, see http://go.microsoft.com/fwlink/?LinkID=317568." HelpKeyword="BCLBUILD2002" />
  </Target>
  <Import Project="..\packages\Microsoft.Bcl.Build.1.0.21\build\Microsoft.Bcl.Build.targets" Condition="Exists('..\packages\Microsoft.Bcl.Build.1.0.21\build\Microsoft.Bcl.Build.targets')" />
  <Import Project="..\packages\Xamarin.Forms.1.4.4.6392\build\portable-win+net45+wp80+win81+wpa81+MonoAndroid10+MonoTouch10+Xamarin.iOS10\Xamarin.Forms.targets" Condition="Exists('..\packages\Xamarin.Forms.1.4.4.6392\build\portable-win+net45+wp80+win81+wpa81+MonoAndroid10+MonoTouch10+Xamarin.iOS10\Xamarin.Forms.targets')" />
  <Import Project="..\packages\Xamarin.Insights.1.10.6\build\MonoAndroid10\Xamarin.Insights.targets" Condition="Exists('..\packages\Xamarin.Insights.1.10.6\build\MonoAndroid10\Xamarin.Insights.targets')" />
  <!-- To modify your build process, add your task inside one of the targets below and uncomment it. 
     Other similar extension points exist, see Microsoft.Common.targets.
  <Target Name="BeforeBuild">
  </Target>
  <Target Name="AfterBuild">
  </Target>
  -->
  <ItemGroup>
    <XamarinComponentReference Include="xamarin.mobile">
      <Version>0.7.5</Version>
      <Visible>False</Visible>
    </XamarinComponentReference>
    <XamarinComponentReference Include="azure-mobile-services">
      <Version>1.3.1</Version>
      <Visible>False</Visible>
    </XamarinComponentReference>
    <XamarinComponentReference Include="facebookandroid">
      <Version>4.4.0.0</Version>
      <Visible>False</Visible>
    </XamarinComponentReference>
    <XamarinComponentReference Include="aws-s3-sdk">
      <Version>3.1.0.0</Version>
      <Visible>False</Visible>
    </XamarinComponentReference>
    <XamarinComponentReference Include="aws-cognitoidentity-sdk">
      <Version>3.1.0.0</Version>
      <Visible>False</Visible>
    </XamarinComponentReference>
  </ItemGroup>
  <ItemGroup />
  <ItemGroup>
    <AndroidResource Include="..\SensusUI\Icons\minus.png">
      <Link>Resources\drawable\minus.png</Link>
    </AndroidResource>
    <AndroidResource Include="..\SensusUI\Icons\pencil.png">
      <Link>Resources\drawable\pencil.png</Link>
    </AndroidResource>
    <AndroidResource Include="..\SensusUI\Icons\plus.png">
      <Link>Resources\drawable\plus.png</Link>
    </AndroidResource>
    <AndroidResource Include="..\SensusUI\Icons\share.png">
      <Link>Resources\drawable\share.png</Link>
    </AndroidResource>
  </ItemGroup>
</Project><|MERGE_RESOLUTION|>--- conflicted
+++ resolved
@@ -46,13 +46,8 @@
     <WarningLevel>4</WarningLevel>
     <AndroidUseSharedRuntime>False</AndroidUseSharedRuntime>
     <AndroidSupportedAbis>armeabi;armeabi-v7a;x86</AndroidSupportedAbis>
-<<<<<<< HEAD
     <TreatWarningsAsErrors>true</TreatWarningsAsErrors>
     <DebugSymbols>true</DebugSymbols>
-=======
-    <DebugSymbols>true</DebugSymbols>
-    <TreatWarningsAsErrors>true</TreatWarningsAsErrors>
->>>>>>> 7bff3cfd
   </PropertyGroup>
   <PropertyGroup Condition="'$(Configuration)|$(Platform)' == 'Debug|x86'">
     <DebugSymbols>true</DebugSymbols>
