--- conflicted
+++ resolved
@@ -73,6 +73,8 @@
             #region Public Methods
             public int MillisecondsToTrigger()
             {
+                if (End == Start) return (int)(End - DateTime.Now).TotalMilliseconds;
+                
                 var window1  = (End - Start).TotalMilliseconds;
                 var window2  = (End - DateTime.Now).TotalMilliseconds;
 
@@ -492,11 +494,12 @@
 
         private void ScheduleTriggerWindowCallback(TriggerWindow triggerWindow)
         {
-<<<<<<< HEAD
             int millisecondsToTrigger = triggerWindow.MillisecondsToTrigger();
-=======
-            var triggerTime = triggerWindow.CreateTriggerTime();
->>>>>>> 954cba9f
+
+            if (millisecondsToTrigger < 0)
+            {
+                return;
+            }
 
             var callback = new ScheduledCallback((callbackId, cancellationToken, letDeviceSleepCallback) =>
             {
@@ -529,20 +532,15 @@
                     // check trigger window callbacks and reschedule if needed
                     ScheduleTriggerCallbacks();
                 }, cancellationToken);
-            }, "Trigger Randomly");
-
-
-
+            }, "Trigger Randomly");
+
+
+
 #if __IOS__
             // we won't have a way to update the "X Pending Surveys" notification on ios. the best we can do is display a new notification describing the survey and showing its expiration time (if there is one).                                                
             if (_maximumAgeMinutes.HasValue)
             {
-<<<<<<< HEAD
-                DateTime expirationTime = millisecondsToTrigger.AddMinutes(_maximumAgeMinutes.Value);
-                userNotificationMessage += " Expires on " + expirationTime.ToShortDateString() + " at " + expirationTime.ToShortTimeString() + ".";
-=======
-                callback.UserNotificationMessage = $"Please open to take survey. Expires on {triggerTime.AddMinutes(_maximumAgeMinutes.Value):MM/dd/yy at H:mm:ss}.";
->>>>>>> 954cba9f
+                callback.UserNotificationMessage = $"Please open to take survey. Expires on {DateTime.Now.AddMilliseconds(millisecondsToTrigger).AddMinutes(_maximumAgeMinutes.Value):MM/dd/yy at H:mm:ss}.";
             }
             else
             {
@@ -552,13 +550,8 @@
             // on ios we need a separate indicator that the surveys page should be displayed when the user opens the notification. this is achieved by setting the notification ID to the pending survey notification ID.
             callback.NotificationId = SensusServiceHelper.PENDING_SURVEY_NOTIFICATION_ID;
 #endif
-<<<<<<< HEAD
 
             String triggerWindowCallbackId = SensusServiceHelper.Get().ScheduleOneTimeCallback(callback, millisecondsToTrigger);
-=======
-
-            var triggerWindowCallbackId = SensusServiceHelper.Get().ScheduleOneTimeCallback(callback, triggerTime);
->>>>>>> 954cba9f
 
             lock (_triggerWindowCallbacks) 
             {
