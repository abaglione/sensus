--- conflicted
+++ resolved
@@ -645,11 +645,7 @@
 
                             ManualResetEvent inputWait = new ManualResetEvent(false);
 
-<<<<<<< HEAD
                             SensusServiceHelper.Get().PromptForInputsAsync(isRerun, script.FirstRunTimestamp, script.InputGroups, cancellationToken, _allowCancel, null, "You will not receive credit for your responses if you cancel. Do you wish to cancel?", "You have not completed all required fields. You will not receive credit for your responses if you continue. Do you wish to continue?", "Do you wish to submit your responses?", _displayProgress, null, inputGroups =>
-=======
-                            SensusServiceHelper.Get().PromptForInputsAsync(isRerun, script.FirstRunTimestamp, script.InputGroups, cancellationToken, true, null, "You will not receive credit for your responses if you cancel. Do you want to cancel?", "You have not completed all required fields. You will not receive credit for your responses if you continue. Do you want to continue?", "Are you ready to submit your responses?", _displayProgress, null, inputGroups =>
->>>>>>> f1ba103e
                                 {            
                                     bool canceled = inputGroups == null;
 
